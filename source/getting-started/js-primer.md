While the Guides [assume you have a working knowledge of JavaScript](/#toc_assumptions),
when learning a new framework it can be hard to know what is JavaScript and what is framework,
especially if you are newer to the ecosystem.

On top of that, new features were introduced to JavaScript with the release of specification like [EcmaScript 2015](https://developer.mozilla.org/en/docs/Web/JavaScript/New_in_JavaScript/ECMAScript_6_support_in_Mozilla) (also known as ES6).
With the current yearly cadence of EcmaScript specifications,
developers might have not had time to get familiar with all the new features.

In this guide we will be covering some common JavaScript code patterns that appear in Ember applications,
so you can get a clearer sense of where the language ends and the framework starts.

## Object properties

One quirk of the JavaScript language that commonly trips up developers if that if you define an array or object property directly in your class,
every instance of that class will share the same array/object.

Let's look at an example.

We will start with a `Framework` class.
`Framework` has two properties, a `language` string, and a `versions` array.
If you are not familiar with the `class` syntax, you can read about it on [the MDN reference](https://developer.mozilla.org/en-US/docs/Web/JavaScript/Reference/Classes)
We will be using the `class` syntax, if you are not familiar you can read more on
We'll then create two instances of that class, `ember` and `phoenix`.

```javascript
const Framework = Object.create({
  language: 'JavaScript',
  versions: []
});

let ember = Object.create(Framework);
let phoenix = Object.create(Framework);
```

```javascript
export default Ember.Component.extend({
  todos: [
    …
  ]
});
```

```javascript
export default Ember.Component.extend({
  todos: null,

  init() {
    this._super(...arguments);
    this.todos = [
      …
    ]
  }
});
```

<<<<<<< HEAD
## Arrow Functions

You may have noticed the new arrow function `=>` syntax, but not fully grasped its purpose. Arrow functions introduce a more concise syntax for functions, but they also have a number of differences from classic JavaScript functions.

Arrow functions:

* can make handling `this` binding more convenient. `this`, `super`, `arguments`, and `new.target` bindings are inherited from the closest containing non-arrow function.
* cannot be called with `new`
* have no prototype
* no arguments object, must rely on named parameters
* no duplicate parameters
* are often better optimized by JavaScript engines

Because the inheritance of `this` re-assigning or binding `this` from a containing function in order to preserve the context can be unnecessary, eliminating common patterns developed around such preservation of context.  

### Syntax of arrow functions

You can create a simple arrow function with a single argument without parens in this way:
```javascript
let someArrowFunc = value => value; // note the lack of parens around the arg value
```
Is just like:
```javascript
let someArrowFunc = function(value) {
  return value;
}
```

You can also create an arrow function passing in multiple arguments, but such a declaration requires parens:
```javascript
let someArrowFunc = (value1, value2) => value1 || value2; // note the parens around the args
```
Is just like:
```javascript
let someArrowFunc = function(value1, value2) {
  return value1 || value2;
}
```

For an arrow function without any arguments you must include an empty set of parens:
```javascript
let someArrowFunc = () => "I have no args"; // note the empty parens
```
Is just like:
```javascript
let someArrowFunc = function() {
  return "I have no args";
}
```

Of course you can also include a function body wrapped in `{}`:
```javascript
let someArrowFunc = (value) => {
  return value;
}
```
Is just like:
```javascript
let someArrowFunc = function(value) {
  return value;
}
```

And arrow functions can also be used as callbacks functions as well:
```javascript
this.someArray.map((element) => {
  // note the anonymous arrow callback function passed to map
  // some code
});
```
=======
## Object Literal Shorthand

ES6 introduced a new more succinct syntax for object literal properties and methods.

### Property Initializer Syntax

Properties can now be set on object literals by including the name of the property only without the typical colon and value. This prevents some duplication when the object property is the same as the local variable you intend to set as the value of that property.

For example, this:
```javascript
  let firstName = "Yehuda";
  let lastName  = "Katz";

  let person = {
    firstName: firstName,
    lastName: lastName
  };
```

Can be written in ES6 as:
```javascript  
let firstName = "Yehuda";
let lastName  = "Katz";

let person = {
  firstName, // no colon and value
  lastName
};
```

However the property name and the name of the value being set needs to match in order for this to work. For example, this does *not* work in ES6:
```javascript  
let foreName = "Yehuda";
let surName  = "Katz";

let person = {
  firstName, // does not work
  lastName
};
```

Note that if duplication is your intent you can now set duplicate properties on objects without throwing an error when in strict mode, which was not possible in ES5. For example, this does work in ES6:

```javascript  
  "use strict";

  let person = {
    firstName: "Yehuda",
    firstName: "Tom" // no error here
  };
```

### Concise Methods

ES6 also eliminates the colon and function keyword from assigning methods to object literals.

For example, this:

```javascript
let firstName = "Yehuda";
let lastName  = "Katz";

let person = {
  firstName,
  lastName,
  fullName: function() {
	//some code
  }
};
```

Can be written in ES6 as:

```javascript
let firstName = "Yehuda";
let lastName  = "Katz";

let person = {
  firstName,
  lastName,
  fullName() { // no colon and function keyword
	//some code
  }
};
```

The one difference with concise methods is that they can use super to access an object's prototype whereas regular methods cannot.

For further reference on property initializer and concise method syntax see: https://developer.mozilla.org/en-US/docs/Web/JavaScript/Reference/Operators/Object_initializer
>>>>>>> 7e64de97
<|MERGE_RESOLUTION|>--- conflicted
+++ resolved
@@ -53,7 +53,6 @@
 });
 ```
 
-<<<<<<< HEAD
 ## Arrow Functions
 
 You may have noticed the new arrow function `=>` syntax, but not fully grasped its purpose. Arrow functions introduce a more concise syntax for functions, but they also have a number of differences from classic JavaScript functions.
@@ -124,7 +123,7 @@
   // some code
 });
 ```
-=======
+
 ## Object Literal Shorthand
 
 ES6 introduced a new more succinct syntax for object literal properties and methods.
@@ -213,5 +212,4 @@
 
 The one difference with concise methods is that they can use super to access an object's prototype whereas regular methods cannot.
 
-For further reference on property initializer and concise method syntax see: https://developer.mozilla.org/en-US/docs/Web/JavaScript/Reference/Operators/Object_initializer
->>>>>>> 7e64de97
+For further reference on property initializer and concise method syntax see: https://developer.mozilla.org/en-US/docs/Web/JavaScript/Reference/Operators/Object_initializer